--- conflicted
+++ resolved
@@ -1,5 +1,10 @@
-<<<<<<< HEAD
 # Advanced Spam Detection System
+## _AI-Powered, Modern, and User-Friendly_
+
+[![Python](https://img.shields.io/badge/Python-3.8%2B-blue?logo=python)](https://www.python.org/)
+[![React](https://img.shields.io/badge/React-18-blue?logo=react)](https://react.dev/)
+[![Build Status](https://img.shields.io/badge/build-passing-brightgreen)]()
+[![License: MIT](https://img.shields.io/badge/License-MIT-yellow.svg)](LICENSE)
 
 A modern, full-stack Spam Detection System using Machine Learning (TensorFlow), Flask API, and a beautiful React frontend with Firebase Authentication.
 
@@ -20,7 +25,7 @@
 - **Frontend:** React, Firebase Auth, CSS
 - **Backend:** Python, Flask, TensorFlow, Scikit-learn
 - **ML Model:** LSTM Neural Network (Keras)
-- **Data:** SMS Spam Collection Dataset (`spam.csv`)
+- **Data:** Enron Spam Dataset
 
 ---
 
@@ -30,8 +35,9 @@
   backend/         # Flask API + ML model
     api.py
     train_model.py
-    spam_model/    # Saved model & vectorizer
-    spam.csv       # Training data
+    advanced_spam_model.h5    # Saved model
+    advanced_tokenizer.pickle # Tokenizer
+    enron_spam_data.csv      # Training data
   my-app/          # React frontend
     src/
       components/  # Login, Register, Dashboard
@@ -46,8 +52,7 @@
 ### 1. Backend (Flask + ML)
 ```bash
 cd backend
-# (Optional) Create a virtual environment
-pip install -r requirements.txt  # Make sure to create this file with Flask, TensorFlow, pandas, scikit-learn, etc.
+pip install -r requirements.txt
 python train_model.py            # Train & save the model (only needed once)
 python api.py                    # Start the API (default: http://localhost:5000)
 ```
@@ -70,101 +75,14 @@
 ---
 
 ## 📊 Model Details
-=======
-# Spam Detection System
-## _AI-Powered, Modern, and User-Friendly_
-
-[![Python](https://img.shields.io/badge/Python-3.8%2B-blue?logo=python)](https://www.python.org/)
-[![React](https://img.shields.io/badge/React-18-blue?logo=react)](https://react.dev/)
-[![Build Status](https://img.shields.io/badge/build-passing-brightgreen)]()
-[![License: MIT](https://img.shields.io/badge/License-MIT-yellow.svg)](LICENSE)
-
-![Spam Detection Demo](https://github.com/Adithya-sfdev/spam-detection/blob/main/my-app/public/logo512.png)
-
-The Spam Detection System is a full-stack, machine learning-powered web app to detect spam messages in real time.  
-It features a beautiful React frontend, secure Firebase authentication, and a robust Flask + TensorFlow backend.
-
-- Paste or type any message
-- Instantly see if it’s spam or not
-- ✨ Powered by AI ✨
+- Preprocessing: Lowercasing, removing emails/phones, special chars, etc.
+- Model: Bidirectional LSTM, trained on Enron spam dataset
+- Extra rules: Keyword boosting, HTTP link detection
+- Advanced features: Contextual analysis, intent detection
 
 ---
 
-## Features
-
-- Real-time spam detection (ML model: LSTM, TensorFlow)
-- REST API backend (Flask)
-- User authentication (Email/Password & Google via Firebase)
-- Responsive, modern UI (React)
-- Client-side fallback detection if backend is offline
-- Keyword-based spam heuristics for extra accuracy
-- Easy local setup & deployment
-
----
-
-## Tech Stack
-
-- [React](https://react.dev/) - Frontend
-- [Firebase Auth](https://firebase.google.com/) - Authentication
-- [Flask](https://flask.palletsprojects.com/) - Backend API
-- [TensorFlow](https://www.tensorflow.org/) - ML Model
-- [Scikit-learn](https://scikit-learn.org/) - Data processing
-- [Python](https://www.python.org/) - Backend language
-
----
-
-## Installation
-
-### Backend (Flask + ML)
-```sh
-cd backend
-pip install -r requirements.txt
-python train_model.py      # Train & save the model (only needed once)
-python api.py              # Start the API (http://localhost:5000)
-```
-
-### Frontend (React)
-```sh
-cd my-app
-npm install
-npm start                  # Runs on http://localhost:3000
-```
-
----
-
-## Usage
-
-1. Register/Login (Email/Password or Google)
-2. Go to Dashboard
-3. Paste or type a message to check for spam
-4. Get instant results (Spam/Not Spam, with confidence)
-
----
-
-## Screenshots
-
-![Dashboard Screenshot](https://user-images.githubusercontent.com/yourusername/dashboard.png)
-![Spam Result Example](https://user-images.githubusercontent.com/yourusername/spam-result.png)
-
----
-
-## Model Details
-
->>>>>>> b5c49ca3
-- Preprocessing: Lowercasing, removing emails/phones, special chars, etc.
-- Model: Bidirectional LSTM, trained on SMS spam dataset
-- Extra rules: Keyword boosting, HTTP link detection
-
----
-
-<<<<<<< HEAD
 ## 🤝 Contributing
-=======
-## Contributing
-
-Want to contribute? Great!
-
->>>>>>> b5c49ca3
 1. Fork this repo
 2. Create a new branch (`feature/your-feature`)
 3. Commit your changes
@@ -172,26 +90,13 @@
 
 ---
 
-<<<<<<< HEAD
 ## 📄 License
 MIT
 
 ---
 
 ## 🙏 Acknowledgements
-=======
-## License
-
-MIT
-
-**Free Software, Hell Yeah!**
-
----
-
-## Acknowledgements
-
->>>>>>> b5c49ca3
-- [UCI SMS Spam Collection Dataset](https://archive.ics.uci.edu/ml/datasets/sms+spam+collection)
+- [Enron Spam Dataset](https://www.kaggle.com/datasets/venky73/spam-mails-dataset)
 - [TensorFlow](https://www.tensorflow.org/)
 - [Create React App](https://create-react-app.dev/)
 - [Firebase](https://firebase.google.com/)
